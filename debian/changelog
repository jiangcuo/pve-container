<<<<<<< HEAD
pve-container (5.0.9+loong64) bookworm; urgency=medium

  * Add loongarch64 architecture check.

 -- Jiangcuo <jiangcuo@bingsin.com>  Thu, 28 Dec 2023 20:02:18 +0800

pve-container (5.0.8+loong64) bookworm; urgency=medium

  * Add loongarch64 support

 -- Jiangcuo <jiangcuo@bingsin.com>  Sun, 24 Dec 2023 04:52:27 +0000
=======
pve-container (5.1.11) bookworm; urgency=medium

  * remote migration: enable schema validation

  * vzdump: conditionally set PBS change detection mode option

 -- Proxmox Support Team <support@proxmox.com>  Mon, 10 Jun 2024 13:58:17 +0200

pve-container (5.1.10) bookworm; urgency=medium

  * fix #5414: use proper percentages in `pct df`

  * setup: support Ubuntu 24.04 Noble

  * setup: unlink default netplan configuration even with Ubuntu >= 23.04

 -- Proxmox Support Team <support@proxmox.com>  Thu, 02 May 2024 14:37:10 +0200

pve-container (5.0.11) bookworm; urgency=medium

  * api: fix regression with locking and start-after-create

 -- Proxmox Support Team <support@proxmox.com>  Wed, 24 Apr 2024 14:28:00 +0200

pve-container (5.0.10) bookworm; urgency=medium

  * api: status: move config locking from API handler into the task worker to
    avoid potentially blocking the API daemon

  * fix #5160: fix move-mount regression for mount point hotplug

  * api: container index: fix return type of vmid to ensure its an integer

  * pct: fsck: also clean-up (unmap) any mounted volume when the fsck command
    failed

  * ensure that device passthrough changes do not get written to the config
    even though they fail basic validation like if the device exists

  * fix #4474: api: add overrule-shutdown parameter to stop endpoint

  * fix #4846: avoid setting the deprecated noacl mount option on ext4

  * firewall: add handling for new nftables based firewall implementation,
  which currently is a opt-in drop-in replacement for the older iptables-
  based one.

 -- Proxmox Support Team <support@proxmox.com>  Fri, 19 Apr 2024 20:33:01 +0200

pve-container (5.0.9) bookworm; urgency=medium

  * config: schema: remove duplicate attribute assignment for mpX

  * fix #5194: pct: delete environment variables set by pve

  * pct: drop completion helper for target storage on remote-migration

  * pct: add keep-env option to the 'enter' and 'exec' command

 -- Proxmox Support Team <support@proxmox.com>  Fri, 15 Mar 2024 10:24:22 +0100
>>>>>>> f6958d8f

pve-container (5.0.8) bookworm; urgency=medium

  * sdn: pass vmid and hostname to allow requesting a new mapping

 -- Proxmox Support Team <support@proxmox.com>  Wed, 22 Nov 2023 14:11:52 +0100

pve-container (5.0.7) bookworm; urgency=medium

  * allow passing raw device nodes through to containers

  * recommend libpve-network-perl for SDN support

  * initial support for dhcp ip allocation in dhcp-enabled SDN zones

  - Proxmox Support Team <support@proxmox.com>  Tue, 21 Nov 2023 15:37:14 +0100

 -- Proxmox Support Team <support@proxmox.com>  Tue, 21 Nov 2023 15:45:04 +0100

pve-container (5.0.6) bookworm; urgency=medium

  * api: network: add endpoint to get interfaces details like configured IPs

  * setup: fix architecture detection for NixOS containers

  * setup base: disable sysfs debug mounts via systemd presets, used by Debian
    12+, Fedora 37+, CentOS 8+, ArchLinux and Ubuntu 23.04+.

  * setup: handle getty services also via systemd-preset to avoid potential
    glitches that happen only for the first boot. For example, Fedora 39 had
    no console available during the first boot.

 -- Proxmox Support Team <support@proxmox.com>  Sun, 19 Nov 2023 19:29:01 +0100

pve-container (5.0.5) bookworm; urgency=medium

  * fix #4765: pct: do not report cpu usage

  * config permission check: also check access for currently configured
    bridge

  * fix #3460: restore: honor 'ignore-unpack-errors' flag for Proxmox Backup
    Server backup source

  * fix #3069: vzdump: add 'pbs-entries-max' parameter

 -- Proxmox Support Team <support@proxmox.com>  Mon, 18 Sep 2023 16:51:24 +0200

pve-container (5.0.4) bookworm; urgency=medium

  * setup: fedora: fix regression with wrong systemd-networkd preset for
    Fedora 37 and newer

 -- Proxmox Support Team <support@proxmox.com>  Sat, 24 Jun 2023 15:08:37 +0200

pve-container (5.0.3) bookworm; urgency=medium

  * migration: only migrate volumes used by the guest not also those
    that are owned by them (VMID in name) but not referenced in the
    config

  * migration: fail when aliased volume are detected, as referencing the same
    volume multiple times can lead to unexpected behavior in a migration.

 -- Proxmox Support Team <support@proxmox.com>  Wed, 21 Jun 2023 13:05:04 +0200

pve-container (5.0.2) bookworm; urgency=medium

  * setup: systemd-network: use modern values for dhcp-modes, breaks
    containers using systemd-network with a container systemd before v219
    (released 2015). At that time most distros did not yet used systemd for
    networking, but rather ifupdown, netplan or NetworkManager; and we require
    CT distros to use systemd v232 or newer due to default unified cgroupv2
    hierarchy anyway.

  * fix #4515: template setup: remove bogus "LXC_NAME" line from /etc/hosts

  * config modifications: fix hostname/DNS perm check

  * do not enable system-networkd on first start for Debian 12 and newer,
    which uses ifupdown by default, causing systemd-networkd-wait-online to
    fail

  * setup: enable systemd-networkd via preset for Arch Linux

  * setup: enable systemd-networkd via preset for Ubuntu 23.04+

 -- Proxmox Support Team <support@proxmox.com>  Fri, 16 Jun 2023 13:35:14 +0200

pve-container (5.0.1) bookworm; urgency=medium

  * network permissions: implement checks for using a bridge or vnet on
    create container, update config, backup restore and clone

  * fix #4457: actively set bridge MTU, if no MTU is defined in the config

  * api: resize: fork before locking

  * setup: fedora: support up to Fedora 40 for future proofing

  * config: implement method to calculate derived properties from a config

 -- Proxmox Support Team <support@proxmox.com>  Fri, 09 Jun 2023 10:18:22 +0200

pve-container (5.0.0) bookworm; urgency=medium

  * rebuild for Debian 12 bookworm release series

 -- Proxmox Support Team <support@proxmox.com>  Thu, 25 May 2023 13:57:41 +0200

pve-container (4.4-4) bullseye; urgency=medium

  * setup: avoid writing truncated machine-id if it didn't exist

  * memory: set cgroupv2 memory.high to ~99.6% of memory.max hard-limit

  * memory: enforce memory.high also on hotplug changes

  * start: warn in case of conflicting lxc.idmap entries

  * various code improvements (avoiding declarations in conditional
    statements)

 -- Proxmox Support Team <support@proxmox.com>  Thu, 25 May 2023 09:46:20 +0200

pve-container (4.4-3) bullseye; urgency=medium

  * fix #4460: setup: centos: create /etc/hostname if it does not exist

  * fix #4470: pct fstrim: ignore bind and read-only mount points

  * add a timeout when waiting for shutdown if lxc-stop fails

  * restore: clean up config and firewall config after trying to restore
    invalid archive

  * add 'link_down' option to have container network interfaces "unplugged"

  * allow riscv32/64 containers

  * cleanup networking related code

 -- Proxmox Support Team <support@proxmox.com>  Thu, 16 Mar 2023 15:56:32 +0100

pve-container (4.4-2) bullseye; urgency=medium

  * CentOS & derivates: also support all 9.x point releases

 -- Proxmox Support Team <support@proxmox.com>  Tue, 22 Nov 2022 10:25:30 +0100

pve-container (4.4-1) bullseye; urgency=medium

  * config: only save unique tags when updating them via the API

 -- Proxmox Support Team <support@proxmox.com>  Mon, 21 Nov 2022 08:37:39 +0100

pve-container (4.3-6) bullseye; urgency=medium

  * setup: fix using non-plugin methods to avoid breaking unmanaged CTs

  * network: let the common tap-plug helper add fdb entries, if needed and
    supported.

 -- Proxmox Support Team <support@proxmox.com>  Sun, 20 Nov 2022 16:33:52 +0100

pve-container (4.3-5) bullseye; urgency=medium

  * enable systemd-networkd per preset in fedora 37+

  * fix #4355: d/control: depend on binutils to ensure objdump is available

 -- Proxmox Support Team <support@proxmox.com>  Sat, 19 Nov 2022 11:39:49 +0100

pve-container (4.3-4) bullseye; urgency=medium

  * improve edge-case parsing and limits for CT networking MTU

  * assert that the user can indeed set/remove any changed tag

  * migration: add remote migration foundations including new pct
    'remote-migrate' CLI command

  * migrate: print mapped volume in error

 -- Proxmox Support Team <support@proxmox.com>  Thu, 17 Nov 2022 15:02:15 +0100

pve-container (4.3-3) bullseye; urgency=medium

  * setup: relax matching when detecting systemd version

 -- Proxmox Support Team <support@proxmox.com>  Wed, 16 Nov 2022 17:50:52 +0100

pve-container (4.3-2) bullseye; urgency=medium

  * setup: get init path: switch to resolving link recursively to cope with
    distros that use a relative symlink for /sbin/init

 -- Proxmox Support Team <support@proxmox.com>  Wed, 16 Nov 2022 16:53:26 +0100

pve-container (4.3-1) bullseye; urgency=medium

  * config: cpuunits: drop description for outdated special value

  * clamp cpu unit value to the value range of the currently booted
    cgroup controller

  * fix #4228: add start parameter to rollback endpoint for automatic
    restarting of CT

  * fix #4192: revamp check for systemd version, avoiding some false-
    positives

  * fix #3606: drop --inplace from suspend backups

  * net: implement support for bridge disable mac learning by manually
    registering FDB entries in that case

  * devuan: add preliminary support for Devuan 12 Daedalus

  * fedora: support 37 and add pre-liminary support for 38

 -- Proxmox Support Team <support@proxmox.com>  Sun, 13 Nov 2022 15:27:55 +0100

pve-container (4.2-3) bullseye; urgency=medium

  * fix #4164: use DHCP=yes instead of DHCP=both in systemd-networkd config

  * apply pending mountpoint: also hotplug non-volume mount points

  * support Ubuntu 22.10 Kinetic Kudu

 -- Proxmox Support Team <support@proxmox.com>  Fri, 21 Oct 2022 14:56:59 +0200

pve-container (4.2-2) bullseye; urgency=medium

  * fix #4088: ignore systemd minor version

  * fix an issue with volume deactivation when moving volumes

  * fix an issue where when failing to clone a container due to it being
    locked empty left-over configs would remain

 -- Proxmox Support Team <support@proxmox.com>  Tue, 05 Jul 2022 09:23:09 +0200

pve-container (4.2-1) bullseye; urgency=medium

  * prestart & poststop hook: init REST environment, for example to fix volume
    activation on external Ceph RBD storages

 -- Proxmox Support Team <support@proxmox.com>  Wed, 04 May 2022 08:36:45 +0200

pve-container (4.1-5) bullseye; urgency=medium

  * setup: add basic NixOS support

  * migrate: set the target storage id also for unreferenced disks

  * fix #3424: vzdump: cleanup: wait for active replication

  * fix #3424: api: snapshot delete: wait for active replication

  * fix #3917: pct: Ignore fstrim failure in CLI fstrim command

  * fix #3960: properly set owner in CT setup

  * api: create/modify: add content type checks

  * api: reassign volume: allow to reassign to own CT

  * initial support for Fedora 36

  * setup: allow hostname configuration on NixOS

 -- Proxmox Support Team <support@proxmox.com>  Wed, 27 Apr 2022 19:01:34 +0200

pve-container (4.1-4) bullseye; urgency=medium

  * snapshot: implement new activate storage helper

  * fix #1532: add target-storage support to migration

  * fix #3635: fix overly-strict pool permission check on create

 -- Proxmox Support Team <support@proxmox.com>  Fri, 11 Feb 2022 16:18:45 +0100

pve-container (4.1-3) bullseye; urgency=medium

  * setup: support upcoming Ubuntu 22.04 Jammy Jellyfish

  * config: allow 'lazytime' mount option for containers

 -- Proxmox Support Team <support@proxmox.com>  Tue, 07 Dec 2021 19:10:54 +0100

pve-container (4.1-2) bullseye; urgency=medium

  * rollback: improve interaction with snapshot replication

  * cli: pct: rename 'move_volume' command to 'move-volume' with an alias for
    backward compatibility

  * api: move-volume: add move to another container

  * fix #3721: better version check to avoid false-positive on the check if a
    Alpine Linux in the container is new enough to support the CIDR format.
    Fixes static addresses on some old, already EOL, Alpine Linux versions

 -- Proxmox Support Team <support@proxmox.com>  Fri, 12 Nov 2021 19:21:22 +0100

pve-container (4.1-1) bullseye; urgency=medium

  * setup: untaint path to host timezone

  * setup: also set contents of /etc/timezone

  * fix #3673: setup: add support for upcomming Ubuntu 21.10 Impish Indri
    containers

  * add support for upcomming Fedora 35

  * api: clone: don't include snapshot related properties in the target
    config, similar to the VM clone API endpoint.

  * restore: sanitize config: use task log warn method to record that Proxmox
    VE could not restore the container 1:1 if the config contained special
    `lxc.` keys and the user is not root.

 -- Proxmox Support Team <support@proxmox.com>  Thu, 14 Oct 2021 13:12:58 +0200

pve-container (4.0-11) bullseye; urgency=medium

  * fix support for unmanaged containers

  * pct status: mark suspend as experimental

  * destroy: remove pending volumes as well

  * setup: drop copying binfmt qemu-static executable for cross-architecture
    containers, that should be handled by the kernel opening the binfmt helper
    immediately on registering.

  * setup: alpine: also use CIDR format for newer versions (>= 3.13)

 -- Proxmox Support Team <support@proxmox.com>  Thu, 07 Oct 2021 08:17:44 +0200

pve-container (4.0-10) bullseye; urgency=medium

  * centos (and derivatives): set locale.conf to c.UTF-8 if it does not yet
    exists on template extraction. This avoids systemd-firstboot hanging due
    to prompting the user on a disconnected console.

  * opensuse: pre-set locale/timezone to avoid systemd-firstboot hang on
    prompt in a similar spirit as with centos above

  * partially fix #3471: setup: centos: net: add missing UUID to ifcfg to
    improve compatibility with NetworkManager (the default since CentOS 8)

  * partially fix #3471: setup: centos: net: fix avoid setting the IPV6ADDR
    config option to the literal "auto" for SLAAC

  * partially fix #3471: setup: centos: net: set DNS also per iface config

 -- Proxmox Support Team <support@proxmox.com>  Wed, 29 Sep 2021 22:14:19 +0200

pve-container (4.0-9) bullseye; urgency=medium

  * pct cpuset: use limiting cgroup

  * pct cpuset: show effective values

  * fix #3478: abort container creation on arch detection timeout

  * allow nesting to be changed for VM.Allocate on unprivileged containers

  * skip features when restoring an unprivileged container as privileged

  * api: limit priv -> unpriv change on container restore to VM.Allocate

 -- Proxmox Support Team <support@proxmox.com>  Thu, 5 Aug 2021 16:10:12 +0200

pve-container (4.0-8) bullseye; urgency=medium

  * config: sync storage ACL checks with qemu-server

 -- Proxmox Support Team <support@proxmox.com>  Thu, 8 Jul 2021 12:29:36 +0200

pve-container (4.0-7) bullseye; urgency=medium

  * fix #3506: config: fix removing the cpulimit of a running CT

 -- Proxmox Support Team <support@proxmox.com>  Tue, 06 Jul 2021 15:48:14 +0200

pve-container (4.0-6) bullseye; urgency=medium

  * ensure container config dir exists before trying to write seccomp config
    files to it

 -- Proxmox Support Team <support@proxmox.com>  Tue, 06 Jul 2021 08:27:12 +0200

pve-container (4.0-5) bullseye; urgency=medium

  * start: detect and log possible problematic (old) container when running
    with new default, pure cgroup v2 setup.

 -- Proxmox Support Team <support@proxmox.com>  Mon, 05 Jul 2021 18:56:13 +0200

pve-container (4.0-4) bullseye; urgency=medium

  * cgroupv2: restore usual devices controller behavior via ia userns.conf.d/
    file

  * disable btrfs ioctls for unprivileged containers via seccomp

  * fix subvolume creation on btrfs where quotas are used

  * bump minimum required lxc-pve version to 4.0.9-2

 -- Proxmox Support Team <support@proxmox.com>  Mon, 05 Jul 2021 09:57:25 +0200

pve-container (4.0-3) bullseye; urgency=medium

  * pct CLI: correctly handle 'warnings' task status

  * fix #3421: only rely on the storage content-type to check if it can host
    container. This allows custom storage plugins to support 'rootfs' images

 -- Proxmox Support Team <support@proxmox.com>  Thu, 24 Jun 2021 08:08:30 +0200

pve-container (4.0-2) bullseye; urgency=medium

  * api: vmstatus: make template property optional

  * migrate: remove deprecated force parameter

  * configure cpu/cpuset/memory cgroupv2 values

  * pct exec: explicitly check if container is running at the PVE side already

  * config: limit description/comment length to 8 KiB

  * clone: clear the cloned containers `/etc/machine-id` when systemd is in
    use, or that file exists. This ID needs to be unique as else various
    issues, like MAC address duplications on Linux bridges, can happen

  * migrate: enforce that rootdir content type is available

 -- Proxmox Support Team <support@proxmox.com>  Mon, 21 Jun 2021 10:40:39 +0200

pve-container (4.0-1) bullseye; urgency=medium

  * re-build for Proxmox VE 7 / Debian Bullseye

 -- Proxmox Support Team <support@proxmox.com>  Thu, 13 May 2021 14:02:10 +0200

pve-container (3.3-5) pve; urgency=medium

  * backup: keep CT template status also for non-root restores

  * fix #3313: restore: use unprivileged status from backup archive config as
    default for restored CT

  * pct push: do not mistakenly recognize the zero root UID/GID value as error

  * setup: fedora: allow upcoming Fedora 34

 -- Proxmox Support Team <support@proxmox.com>  Tue, 20 Apr 2021 14:13:37 +0200

pve-container (3.3-4) pve; urgency=medium

  * fix #3176: allow development Devuan versions, improve version detection

  * fix restore of containers with 'devuan' as ostype

 -- Proxmox Support Team <support@proxmox.com>  Wed, 17 Feb 2021 08:59:25 +0100

pve-container (3.3-3) pve; urgency=medium

  * make formatting image with ext4 less noisy

  * api: destroy: add 'destroy-unreferenced-disks' parameter

  * use monitor commands to freeze on pure-v2 setups

  * restore: add more informational messages

  * fix #3275: remove old FW config when restoring

 -- Proxmox Support Team <support@proxmox.com>  Thu, 28 Jan 2021 17:12:35 +0100

pve-container (3.3-2) pve; urgency=medium

  * improve restoring PBS archive: avoid missing restore of firewall config

 -- Proxmox Support Team <support@proxmox.com>  Wed, 09 Dec 2020 12:49:29 +0100

pve-container (3.3-1) pve; urgency=medium

  * d/rules: do not try to start or enable system-pve\x2dcontainer.slice on
    update

  * CGroups: re-use factored-out PVE::CGroup module as base

  * deactivate volumes after storage migrate

  * vzdump: allow relative exclude patterns for snapshot and stop mode, to make
    the behavior consistent across all backup modes

  * vzdump: pass along exclude patterns to proxmox-backup-client

 -- Proxmox Support Team <support@proxmox.com>  Wed, 25 Nov 2020 13:51:03 +0100

pve-container (3.2-4) pve; urgency=medium

  * fix #3161: snapshot creation: only check volumes for fsfreeze

  * setup: Devuan: add support for stable Beowulf and testing Chimaera

 -- Proxmox Support Team <support@proxmox.com>  Mon, 23 Nov 2020 19:47:44 +0100

pve-container (3.2-3) pve; urgency=medium

  * improve numbering scheme detection for CentOS Stream releases

  * pct fstrim: add 'ignore-mountpoints' parameter

  * add support for Fedora 33

  * add support for Ubuntu 20.10 Groovy Gorilla

  * fix #2991, #2528: snapshot creation: fsfreeze mountpoints, if underlying FS
    requires it

 -- Proxmox Support Team <support@proxmox.com>  Mon, 16 Nov 2020 16:41:00 +0100

pve-container (3.2-2) pve; urgency=medium

  * fix #2938: increase limit of max cores from 128 to 8192

  * fix #3016: clone: do not copy snapshot config

  * skip additional virtual filesystems when sycing a containers namespace

 -- Proxmox Support Team <support@proxmox.com>  Tue, 22 Sep 2020 10:54:10 +0200

pve-container (3.2-1) pve; urgency=medium

  * improve feedback for failed Container startup

  * allow one to enable debug level logging to the start task log

  * setup: add kali-rolling as supported release

 -- Proxmox Support Team <support@proxmox.com>  Wed, 09 Sep 2020 21:21:15 +0200

pve-container (3.1-13) pve; urgency=medium

  * do the activation of storage volumes outside of the containers mount
    namespace to avoid issues when it's required to activate the underlying
    storage

  * fix passing the offline storage migration bandwidth limit

  * fix #2790: volume resize: fix API behavior in the case where the disk
    volume has already the exact size requested

  * allow one to configure up to 32 network interfaces

 -- Proxmox Support Team <support@proxmox.com>  Thu, 27 Aug 2020 12:48:18 +0200

pve-container (3.1-12) pve; urgency=medium

  * backup: reduce verbosity of logging when syncing filesystems in snapshot
    mode

 -- Proxmox Support Team <support@proxmox.com>  Fri, 24 Jul 2020 11:42:23 +0200

pve-container (3.1-11) pve; urgency=medium

  * fix #2820: don't hotplug over existing mpX

  * setup/debian: use CIDR for Debian Buster and newer

  * vzdump: set heuristic task size information for Proxmox Backup Server
    target storage

  * cgroup: get old swap value when hotplugging only memory

 -- Proxmox Support Team <support@proxmox.com>  Mon, 13 Jul 2020 13:32:55 +0200

pve-container (3.1-10) pve; urgency=medium

  * improve snapshot mode backups with a Proxmox Backup Server as target

 -- Proxmox Support Team <support@proxmox.com>  Thu, 09 Jul 2020 18:12:11 +0200

pve-container (3.1-9) pve; urgency=medium

  * fix #2778: use vm_start instead of systemctl to start/restart
    container

  * add helper to get reason for mounpoint backup exclusion

  * fix #1423: add timezone config option

 -- Proxmox Support Team <support@proxmox.com>  Thu, 09 Jul 2020 13:55:45 +0200

pve-container (3.1-8) pve; urgency=medium

  * lxc: fall back to unmanaged when no OS detected and no /etc/os-
    release file found

  * adapt network create hook to new pve-network version, if installed

 -- Proxmox Support Team <support@proxmox.com>  Mon, 08 Jun 2020 17:39:27 +0200

pve-container (3.1-7) pve; urgency=medium

  * fix #2655: setup securetty during template fixup also for centos version
     7 and newer

 -- Proxmox Support Team <support@proxmox.com>  Thu, 28 May 2020 15:29:13 +0200

pve-container (3.1-6) pve; urgency=medium

  * avoid using LXC CLI tools for CT freeze/unfreeze and improve support for
    both cgroups v1 and v2 freezer

 -- Proxmox Support Team <support@proxmox.com>  Fri, 15 May 2020 16:21:19 +0200

pve-container (3.1-5) pve; urgency=medium

  * fix: #2124 add zstd

  * create_vm: avoid premature write_config caused by update_pct_config

  * api/destroy: repeat early checks after locking

  * vzdump: use new pbs option

 -- Proxmox Support Team <support@proxmox.com>  Tue, 5 May 2020 11:23:42 +0200

pve-container (3.1-3) pve; urgency=medium

  * add 'force' to destroy-vm to allow destroying running containers

  * whitelist lxc.cgroup2.* raw keys

  * consider lxc.cgroup2.cpuset.cpus as an explicit cpuset to not try to
    override it with a cgroupv1 entry

  * support cpuset cgroupv2 controller for writing lxc configs

  * improve cgroup controller version discovery

 -- Proxmox Support Team <support@proxmox.com>  Wed, 29 Apr 2020 11:22:13 +0200

pve-container (3.1-2) pve; urgency=medium

  * Use foreach_volume instead of foreach_mountpoint-variants

  * Use parse_volume instead of parse_ct-variants

  * Use new storage_migrate interface

 -- Proxmox Support Team <support@proxmox.com>  Thu, 9 Apr 2020 08:50:54 +0200

pve-container (3.1-1) pve; urgency=medium

  * rework cgroup handling for initial cgroupv2 support

  * add required configuration changes for lxc-4.0 with now-upstream container
    cgroup isolation

 -- Proxmox Support Team <support@proxmox.com>  Mon, 06 Apr 2020 14:14:50 +0200

pve-container (3.0-24) pve; urgency=medium

  * For clone+copy features, make sure a valid format for the target is supported

  * Rely on template_create to check whether creating a template is possible

  * fix #1904: convert to base image when moving a volume of a template

  * move_volume: if deleting old volume fails, add it as unused

  * VZDump: mark template disks as ro

  * Implement volume-related helpers and use new foreach_volume

 -- Proxmox Support Team <support@proxmox.com>  Mon, 30 Mar 2020 09:35:57 +0200

pve-container (3.0-23) pve; urgency=medium

  * lxc_config: mount /sys as mixed for unprivileged by default to avoid
    issues with recent systemd versions running inside the container

 -- Proxmox Support Team <support@proxmox.com>  Thu, 19 Mar 2020 19:02:48 +0100

pve-container (3.0-22) pve; urgency=medium

  * Fix mounting ZFS snapshots whose dataset is not mounted below '/'

  * fix #2580: api/delete: drop CT from HA resources if purge is set

  * setup: warn on unknown os-release ID

  * allow restoring non-volume backups again

 -- Proxmox Support Team <support@proxmox.com>  Mon, 16 Mar 2020 09:09:45 +0100

pve-container (3.0-21) pve; urgency=medium

  * fix #2611: use correct operation in get_bandwidth_limit for migration limit

  * setup/ubuntu: add upcoming 20.04 focal release

  * vzdump: add support for proxmox backup server

 -- Proxmox Support Team <support@proxmox.com>  Tue, 03 Mar 2020 12:00:48 +0100

pve-container (3.0-20) pve; urgency=medium

  * add mknod feature flag

  * set lxc.seccomp.notify.cookie to the vmid

  * llow reading snapshot config for VM.Audit

  * fix #2598: activate volumes before mounting in stop mode backup

  * apply pending: do cleanup pending between, not during, change/delete loop

 -- Proxmox Support Team <support@proxmox.com>  Thu, 20 Feb 2020 13:59:00 +0100

pve-container (3.0-19) pve; urgency=medium

  * fix fsck command for ceph RBD backed volumes, map and unmap them

  * fix #2560: adapt some sysctl values for high CT counts

  * fix #2568: hotplug: fix typo for 'cpu.shares'

  * setup: allow all Centos 8.x stable versions

 -- Proxmox Support Team <support@proxmox.com>  Mon, 27 Jan 2020 18:53:00 +0100

pve-container (3.0-18) pve; urgency=medium

  * undo the display change from 3.0-17 for now

 -- Proxmox Support Team <support@proxmox.com>  Mon, 20 Jan 2020 09:29:23 +0100

pve-container (3.0-17) pve; urgency=medium

  * enable centos 8.1 containers

  * more consistent display of unnamed containers (add a space between 'CT'
    and the number)

 -- Proxmox Support Team <support@proxmox.com>  Mon, 20 Jan 2020 08:44:38 +0100

pve-container (3.0-16) pve; urgency=medium

  * replace the deprecated DHCP=none with DHCP=no in .network units on systemd
    based containers

  * fix an issue where when debugging container startup running them directly
    via `lxc-start` instead of `pct start`, the prestart hook would mount
    containers relative to the current working directory instead of where
    they're supposed to be mounted

 -- Proxmox Support Team <support@proxmox.com>  Thu, 02 Jan 2020 09:37:08 +0100

pve-container (3.0-15) pve; urgency=medium

  * fix #2512: post-stop: unmount stage mps before cleanup

  * post-stop-hook: unmount before deactivating storages

 -- Proxmox Support Team <support@proxmox.com>  Mon, 16 Dec 2019 16:04:39 +0100

pve-container (3.0-14) pve; urgency=medium

  * fix bindmounting with staged mount points

 -- Proxmox Support Team <support@proxmox.com>  Tue, 26 Nov 2019 18:27:41 +0100

pve-container (3.0-13) pve; urgency=medium

  * move applying pending changes from pre-start to post-stop, as we can
    regenerate the LXC config safely there.

 -- Proxmox Support Team <support@proxmox.com>  Fri, 22 Nov 2019 09:52:53 +0100

pve-container (3.0-12) pve; urgency=medium

  * implement CT mountpoint hotplugging, for host running 5.3 or newer Linux
    kernel

  * implement container reboot over API and CLI

  * add 'tags' config option for adding meta information to CT

 -- Proxmox Support Team <support@proxmox.com>  Wed, 20 Nov 2019 19:27:34 +0100

pve-container (3.0-11) pve; urgency=medium

  * add PVE::LXC::Tools

  * change hooks to use new helper

  * config: whitelist lxc.hook.version

  * fix #2453: actually reflect random MAC address selection in config

  * fix #2456 setting bind-mount through API/CLI is broken

  * improve test reliability in absence of running pmxcfs

  * follow refactoring in pve-cluster

 -- Proxmox Support Team <support@proxmox.com>  Mon, 18 Nov 2019 12:08:15 +0100

pve-container (3.0-10) pve; urgency=medium

  * support Fedora 31 as Container distribution

  * minor adaptions of pending changed related code

  * setup: move host architecture translation from pve-common to container

 -- Proxmox Support Team <support@proxmox.com>  Tue, 29 Oct 2019 07:32:43 +0100

pve-container (3.0-8) pve; urgency=medium

  * fix issue where TTYs aren't correctly set after restore

  * ensure that lxc.* entries are restored only once

  * add Ubuntu 19.10 Eoan as supported

  * fix #2412: ct destroy: only delete config after deleted from pools and
    Firewall

  * implement basic pending changes for running containers

  * fix #1291: add purge option for destroy vm api call, allows one to remove
    any reference of this CT from backup and replication jobs.

  * add check to resize disk if current size could not be determined

 -- Proxmox Support Team <support@proxmox.com>  Fri, 18 Oct 2019 22:04:12 +0200

pve-container (3.0-7) pve; urgency=medium

  * mountpoints: create parent dirs with correct owner

  * setup: allow CentOS 5 and CentOS 8

  * do not leave fstrim lock if initial mount-all-volumes procedure
    fails

 -- Proxmox Support Team <support@proxmox.com>  Tue, 03 Sep 2019 07:21:18 +0200

pve-container (3.0-5) pve; urgency=medium

  * vzdump: always add (empty) firewall config and improve handling of
    restoring it from archive

 -- Proxmox Support Team <support@proxmox.com>  Fri, 26 Jul 2019 12:34:32 +0200

pve-container (3.0-4) pve; urgency=medium

  * setup CT getty: ensure the getty.target is not masked and improve the logic
    which ensures that only the correct getty services are enabled

  * fix #1042: inotify: increase watches, instances & queue default
    limits

  * remove obsolete lxc@.service.d

  * config: whitelist lxc.seccomp.notify.proxy/cookie

  * add support for debian bullseye/sid

 -- Proxmox Support Team <support@proxmox.com>  Fri, 19 Jul 2019 16:03:22 +0200

pve-container (3.0-3) pve; urgency=medium

  * fix #1451: allow one to add mount options to CT mountpoints

  * fix #2270: allow custom lxc options to be restored as root

 -- Proxmox Support Team <support@proxmox.com>  Thu, 11 Jul 2019 19:25:12 +0200

pve-container (3.0-2) pve; urgency=medium

  * Fix #576: Fix dangling files for Move Disk

  * restore_archive: check if compression_map format is undefined

 -- Proxmox Support Team <support@proxmox.com>  Mon, 24 Jun 2019 18:37:35 +0200

pve-container (3.0-1) pve; urgency=medium

  * Bump version for Debian Buster / PVE 6.0

 -- Proxmox Support Team <support@proxmox.com>  Wed, 22 May 2019 12:41:01 +0200

pve-container (2.0-39) unstable; urgency=medium

  * fix #2027: do not disable IPV6_AUTOCONF on centos

  * fix #2200: vm_stop: add nokill-after-timeout parameter

 -- Proxmox Support Team <support@proxmox.com>  Wed, 15 May 2019 16:37:58 +0200

pve-container (2.0-38) unstable; urgency=medium

  * fix: #1075: Correctly restore CT templates form backup

  * raise supported fedora version to 30

 -- Proxmox Support Team <support@proxmox.com>  Tue, 07 May 2019 11:11:57 +0000

pve-container (2.0-37) unstable; urgency=medium

  * setup: fix alpine ipv6-slaac configuration

  * add lock information to CT status call

  * fix #1607: implement pct fstrim

  * fix #2147: re-add support for current opensuse tumbleweed

  * fix: #1218 Add flag 'unique' to pct restore in order to set new MAC
    addresses to NICs

  * storage migrate: add bwlimit parameter

 -- Proxmox Support Team <support@proxmox.com>  Thu, 04 Apr 2019 16:24:33 +0200

pve-container (2.0-36) unstable; urgency=medium

  * Fix #2109: map volumes explicitly if resizing a stopped container

  * config: hwaddr: enforce unicast MAC addresses

  * setup: add initial support for Ubuntu 19.04 Disco Dingo

 -- Proxmox Support Team <support@proxmox.com>  Tue, 19 Mar 2019 12:37:34 +0100

pve-container (2.0-35) unstable; urgency=medium

  * fix #2080: fix device encoding in the prestart hook

  * fix #2086: change process checking mechanism in vmstatus

  * fix #2104: config "features: mount" regex pattern

  * fix #1891: Add zsh command completion generation for pct

  * fix #2117: don't keep custom idmap in pct pipe restore

 -- Proxmox Support Team <support@proxmox.com>  Wed, 06 Mar 2019 08:11:24 +0100

pve-container (2.0-34) unstable; urgency=medium

  * fix #889: api create: reserver config with create lock early

  * fix #1924: add snapshot parameter

  * add pre- start/stop hookscript

 -- Proxmox Support Team <support@proxmox.com>  Fri, 01 Feb 2019 13:12:10 +0100

pve-container (2.0-33) unstable; urgency=medium

  * whitelist namespaced lxc.sysctl.* entries

 -- Proxmox Support Team <support@proxmox.com>  Mon, 07 Jan 2019 15:36:18 +0100

pve-container (2.0-32) unstable; urgency=medium

  * fix #2014: don't check if unpriv for blkio

  * fix #2028: keep custom uid mapping during restore

 -- Proxmox Support Team <support@proxmox.com>  Mon, 07 Jan 2019 13:45:47 +0100

pve-container (2.0-31) unstable; urgency=medium

  * fix #1234: pct: implement rescan

  * allow using 'fuse' file systems in a container thorugh a new feature flag

 -- Proxmox Support Team <support@proxmox.com>  Thu, 29 Nov 2018 12:54:20 +0100

pve-container (2.0-30) unstable; urgency=medium

  * fix #1808: readonly mount source disk

  * support Fedora 29

  * call map_volume before using volumes

 -- Proxmox Support Team <support@proxmox.com>  Fri, 09 Nov 2018 17:33:43 +0100

pve-container (2.0-29) unstable; urgency=medium

  * add Ubuntu 18.10 (Cosmic Cuttlefish) support

  * close #1940: pct console: added ability to specify escape sequence

 -- Proxmox Support Team <support@proxmox.com>  Mon, 22 Oct 2018 10:24:35 +0200

pve-container (2.0-28) unstable; urgency=medium

  * configure IPv6AcceptRA in systemd-networkd files

  * enable emulation of containers using qemu-user-static

  * add feature flags (for now: mount, nesting, keyctl) using apparmor
    profile generation

 -- Proxmox Support Team <support@proxmox.com>  Wed, 03 Oct 2018 16:45:56 +0200

pve-container (2.0-27) unstable; urgency=medium

  * fix #1885: delete old route when changing gateway

  * fix #1874: autodev hook: setup devices cgroup

  * fix #1897: bump MAX_MOUNT_POINTS to 256

  * config: add missing lock types to schema

 -- Proxmox Support Team <support@proxmox.com>  Thu, 13 Sep 2018 11:19:19 +0200

pve-container (2.0-26) unstable; urgency=medium

  * fix #1851: check 'replicate' flag for non-volume mountpoints

  * document more API return properties

  * use SHA-512 for container passwords

  * add support for openSUSE Leap 15.0

  * add fqdn to /etc/hosts even with no ip

 -- Proxmox Support Team <support@proxmox.com>  Thu, 23 Aug 2018 13:56:46 +0200

pve-container (2.0-25) unstable; urgency=medium

  * deal with disabled cgroup subsystems

  * use systemd-networkd for newer Fedora containers

  * fix #1844: check /etc/.pve-ignore.hosts early

 -- Proxmox Support Team <support@proxmox.com>  Mon, 30 Jul 2018 09:19:42 +0200

pve-container (2.0-24) unstable; urgency=medium

  * correctly handle extra mounpoints when creating a template

  * fix #1786: check for shared storage on clone

  * fix #1792: Do not assign vars in conditional statement

  * fix #1778: check if storage support templates

  * api create: allow auto start of container after create finished

 -- Proxmox Support Team <support@proxmox.com>  Wed, 27 Jun 2018 09:10:35 +0200

pve-container (2.0-23) unstable; urgency=medium

  * rescan volume size when attaching unused volume

  * support Fedora 28

  * fix #1721: unmount containers before trying to mount them

  * rescan volume zie when copying volume

  * add cifs as allowed storage type

 -- Proxmox Support Team <support@proxmox.com>  Mon, 14 May 2018 11:09:39 +0200

pve-container (2.0-22) unstable; urgency=medium

  * add Ubuntu 18.04 to known versions

 -- Proxmox Support Team <support@proxmox.com>  Mon, 23 Apr 2018 11:04:59 +0200

pve-container (2.0-21) unstable; urgency=medium

  * create: fix passing of template file descriptor

  * restore: support i/o rate limiting

  * fix #1704: get container uptime with /proc/<pid>/stat

  * fix skiplock for pct start

  * clone: randomize network MAC HW address of clone

  * clone: implement target parameter

  * implement full clone

 -- Proxmox Support Team <support@proxmox.com>  Thu, 22 Mar 2018 09:14:19 +0100

pve-container (2.0-20) unstable; urgency=medium

  * Fix #1547: on migration abort, the CT starts again

  * seperate serachdomain and nameserver config

 -- Proxmox Support Team <support@proxmox.com>  Mon, 12 Mar 2018 13:24:08 +0100

pve-container (2.0-19) unstable; urgency=medium

  * close #1668: add Devuan support

 -- Proxmox Support Team <support@proxmox.com>  Fri, 16 Feb 2018 06:12:06 +0100

pve-container (2.0-18) unstable; urgency=medium

  * add termproxy api call

  * setup/fedora: we support fedora release 27

  * pct mount: tell user where they can find the mounted files

  * vzdump: fix visibility of warning about lack of xattr/acl support on nfs

  * use systemd-networkd for ubuntu >= 17.10

 -- Proxmox Support Team <support@proxmox.com>  Wed, 13 Dec 2017 14:57:46 +0100

pve-container (2.0-17) unstable; urgency=medium

  * migrate: skip replication handling if not replicated

  * migrate: only restart if conf was moved

  * add vm_stop helper

  * switch to pve-container@ unit

  * fixes #1227: include ns/ dir in read_cgroup_value

  * VM.Snapshot.Rollback privilege added

 -- Proxmox Support Team <support@proxmox.com>  Tue, 17 Oct 2017 15:11:19 +0200

pve-container (2.0-16) unstable; urgency=medium

  * fix #1253: show ssh key fingerprints again

  * fix #1464: setup/suse: support SLES 12 container

  * close #1478: add check for unsupported config

  * config: update for lxc-2.1

  * API/clone: do not overwrite global signal handlers

  * setup/fedora: use os_release and support 26

  * fix os-release mapping for similar flavoured distros

  * setup: recognize 'sles' os_release ID

  * setup/suse: support tumbleweed container

  * setup/suse: check early if setting up the ct getty service is needed

  * setup/suse: use new os_release_var to simplify version detection

  * use /etc/os-release

  * setup: add a additional mapping for archlinux

 -- Proxmox Support Team <support@proxmox.com>  Tue, 12 Sep 2017 13:48:50 +0200

pve-container (2.0-15) unstable; urgency=medium

  * support debian 9.1

  * recognize debian buster/sid

  * recognize ubuntu 17.10

 -- Proxmox Support Team <support@proxmox.com>  Mon, 24 Jul 2017 09:17:03 +0200

pve-container (2.0-14) unstable; urgency=medium

  * allow disks on shared storages on replicated VMs

  * refuse to add non-replicatable disks to replicating VMs

  * API HA tasks: we request states not execute them

  * use COMMON_TAR_FLAGS from pve-storage

  * create: open templates as real root

  * remove unused next_free_nbd_dev function

 -- Proxmox Support Team <support@proxmox.com>  Wed, 28 Jun 2017 12:50:37 +0200

pve-container (2.0-13) unstable; urgency=medium

  * migrate: pass the with_snapshots parameter

 -- Proxmox Support Team <support@proxmox.com>  Thu, 22 Jun 2017 12:56:02 +0200

pve-container (2.0-12) unstable; urgency=medium

  * PVE::LXC::Migrate - use replication job, transfer replication state

  * get_replicatable_volumes: add additional tests

  * src/PVE/API2/LXC.pm: aquire guest_migration_lock inside worker

  * Add a migration lock to avoid a replication on rollback-time

  * PVE::LXC::Config - implement $cleanup flag for get_replicatable_volumes

  * migrate: implement insecure storage migration

 -- Proxmox Support Team <support@proxmox.com>  Thu, 22 Jun 2017 09:10:56 +0200

pve-container (2.0-11) unstable; urgency=medium

  * support width and height parameter for vncproxy

 -- Proxmox Support Team <support@proxmox.com>  Fri, 02 Jun 2017 09:16:11 +0200

pve-container (2.0-10) unstable; urgency=medium

  * migrate: aquire guest_migration_lock during

  * use new PVE::ReplicationConfig

  * do not allow destroy if there are replication jobs

  * use Syscall module instead of raw syscall numbers

  * migrate: pass ssh_info to storage_migrate

  * tests: fix broken snapshot delete tests

 -- Proxmox Support Team <support@proxmox.com>  Wed, 31 May 2017 09:31:14 +0200

pve-container (2.0-9) unstable; urgency=medium

  * correctly handle passwords with utf8 wide characters

 -- Proxmox Support Team <support@proxmox.com>  Tue, 02 May 2017 11:50:10 +0200

pve-container (2.0-8) unstable; urgency=medium

  * add support for Ubuntu 17.04 (zesty)

 -- Proxmox Support Team <support@proxmox.com>  Tue, 02 May 2017 07:00:13 +0200

pve-container (2.0-7) unstable; urgency=medium

  * whitelisted lxc.limit.* config entries usable with the next lxc release

  * added storage replication settings

 -- Proxmox Support Team <support@proxmox.com>  Fri, 28 Apr 2017 13:59:28 +0200

pve-container (2.0-6) unstable; urgency=medium

  * support opensuse >= 42

 -- Proxmox Support Team <support@proxmox.com>  Thu, 06 Apr 2017 06:28:07 +0200

pve-container (2.0-4) unstable; urgency=medium

  * add console fix for debian containers using systemd

 -- Proxmox Support Team <support@proxmox.com>  Thu, 16 Mar 2017 12:57:05 +0100

pve-container (2.0-3) unstable; urgency=medium

  * don't try to create the deprecated rsa1 ssh keys

 -- Proxmox Support Team <support@proxmox.com>  Tue, 14 Mar 2017 09:27:22 +0100

pve-container (2.0-2) unstable; urgency=medium

  * improved reboot container fix

 -- Proxmox Support Team <support@proxmox.com>  Fri, 10 Mar 2017 13:50:21 +0100

pve-container (2.0-1) unstable; urgency=medium

  * rebuild for PVE 5.0 / Debian Stretch

 -- Proxmox Support Team <support@proxmox.com>  Thu, 9 Mar 2017 15:27:11 +0100

pve-container (1.0-95) unstable; urgency=medium

  * correctly handle reboots within containers

  * improve locale handling in vnc console

  * fix architecture detection in restore_archive

 -- Proxmox Support Team <support@proxmox.com>  Thu, 9 Mar 2017 15:19:33 +0100

pve-container (1.0-94) unstable; urgency=medium

  * fix #1153: improve behavior when entering unicode in passwords prompts

  * use the lxc@.service unit to start containers to avoid issues with
    pvedaemon restarts.

 -- Proxmox Support Team <support@proxmox.com>  Thu, 02 Feb 2017 14:13:10 +0100

pve-container (1.0-93) unstable; urgency=medium

  * add dependency on libpve-guest-common-perl

 -- Proxmox Support Team <support@proxmox.com>  Wed, 25 Jan 2017 09:40:19 +0100

pve-container (1.0-92) unstable; urgency=medium

  * use new PVE::Storage::check_volume_access()

  * fix #1253: display SSH fingerprints on CT setup

 -- Proxmox Support Team <support@proxmox.com>  Thu, 19 Jan 2017 09:17:56 +0100

pve-container (1.0-91) unstable; urgency=medium

  * add setup_environment hook to CLIHandler class

 -- Proxmox Support Team <support@proxmox.com>  Thu, 12 Jan 2017 13:21:24 +0100

pve-container (1.0-90) unstable; urgency=medium

  * skip unprivileged config parameter when restoring a container (revert
    previos patch)

 -- Proxmox Support Team <support@proxmox.com>  Tue, 27 Dec 2016 09:02:41 +0100

pve-container (1.0-89) unstable; urgency=medium

  * supress warning when we try to delete a non-existent option

  * fix #1226: show the right amount of memory usage

  * fix #1225: restore without config changes for VMUser

  * document bind/device mp permissions better

 -- Proxmox Support Team <support@proxmox.com>  Wed, 21 Dec 2016 11:56:17 +0100

pve-container (1.0-88) unstable; urgency=medium

  * setup: allow fedora 22-25

  * setup: more general approach to tty paths

 -- Proxmox Support Team <support@proxmox.com>  Fri, 09 Dec 2016 10:13:12 +0100

pve-container (1.0-87) unstable; urgency=medium

  * implement lxc restart migration

  * VZDump: implement stopwait

 -- Proxmox Support Team <support@proxmox.com>  Fri, 02 Dec 2016 12:12:26 +0100

pve-container (1.0-86) unstable; urgency=medium

  * Do not skip unprivileged config parameter when restoring a container

 -- Proxmox Support Team <support@proxmox.com>  Fri, 02 Dec 2016 07:39:07 +0100

pve-container (1.0-85) unstable; urgency=medium

  * start: don't fail if no lxc cpuset cgroup exists yet

 -- Proxmox Support Team <support@proxmox.com>  Fri, 25 Nov 2016 11:39:50 +0100

pve-container (1.0-84) unstable; urgency=medium

  * start: use a random cpuset at startup

 -- Proxmox Support Team <support@proxmox.com>  Wed, 23 Nov 2016 15:51:20 +0100

pve-container (1.0-83) unstable; urgency=medium

  * vm_shutdown: request 'stopped' state for HA enabled CTs

  * switch to 'ha-manager set'

 -- Proxmox Support Team <support@proxmox.com>  Wed, 23 Nov 2016 08:28:04 +0100

pve-container (1.0-82) unstable; urgency=medium

  * fix spelling: 'mountpoint' 'mount point'

  * fix #1147: allow marking non-volume mps as shared

  * Ubuntu 16.10: fix systemd console files

 -- Proxmox Support Team <support@proxmox.com>  Tue, 22 Nov 2016 16:50:34 +0100

pve-container (1.0-81) unstable; urgency=medium

  * add support for Ubuntu 16.10

 -- Proxmox Support Team <support@proxmox.com>  Wed, 02 Nov 2016 08:43:29 +0100

pve-container (1.0-80) unstable; urgency=medium

  * pct: add new command 'pct cpusets' to print assigned cpu sets

 -- Proxmox Support Team <support@proxmox.com>  Sat, 29 Oct 2016 07:46:40 +0200

pve-container (1.0-79) unstable; urgency=medium

  * PVE::LXC::Config::has_lxc_entry() new helper

  * vmstatus: fix memory usage value including cache sizes

  * fix devices file check in autodev hook

  * add new option 'cores' to restrict visible cores

 -- Proxmox Support Team <support@proxmox.com>  Wed, 26 Oct 2016 11:46:49 +0200

pve-container (1.0-78) unstable; urgency=medium

  * alpine: fix getty line removal

  * tests: add missing loopback interfaces

 -- Proxmox Support Team <support@proxmox.com>  Fri, 07 Oct 2016 09:35:34 +0200

pve-container (1.0-77) unstable; urgency=medium

  * fix #1134: debian: don't start empty interface sections

 -- Proxmox Support Team <support@proxmox.com>  Tue, 04 Oct 2016 11:49:48 +0200

pve-container (1.0-76) unstable; urgency=medium

  * bug #1021: add loopback interface if not network config

  * fix config path in warning about undetectable architecture

 -- Proxmox Support Team <support@proxmox.com>  Tue, 04 Oct 2016 11:39:42 +0200

pve-container (1.0-75) unstable; urgency=medium

  * restore: fix simple with non-volume mps

  * restore: add permission check, only restore lxc.* if root

 -- Proxmox Support Team <support@proxmox.com>  Tue, 20 Sep 2016 14:14:06 +0200

pve-container (1.0-74) unstable; urgency=medium

  * correctly set unlimited cpulimit at runtime

  * use integer values for minimum and maximum (json schema cleanup)

 -- Proxmox Support Team <support@proxmox.com>  Fri, 16 Sep 2016 07:44:29 +0200

pve-container (1.0-73) unstable; urgency=medium

  * fix #1078: accept arch parameter

 -- Proxmox Support Team <support@proxmox.com>  Fri, 12 Aug 2016 07:26:30 +0200

pve-container (1.0-72) unstable; urgency=medium

  * Fix #1070: vzdump: handle sparse files in suspend mode

  * don't let lxc handle container reboots directly

  * update_lxc_config: sort network devices for consistency

  * update_lxc_config: remove unused parameter

  * ArchLinux: don't use the lxc/ subdir for ttys

  * add status call to pct

  * allow deleting of container hostname

  * pass datacenter.cfg's mac_prefix to random_ether_addr

 -- Proxmox Support Team <support@proxmox.com>  Fri, 05 Aug 2016 13:14:32 +0200

pve-container (1.0-71) unstable; urgency=medium

  * fix a possible undefined value error

  * provide a better error message for rbd without krbd

  * improve migration output concerning local volumes

  * include custom lxc options when displaying config

  * fix #1046: add non-snapshotted disks as unused

  * added 'pct df'

 -- Proxmox Support Team <support@proxmox.com>  Mon, 11 Jul 2016 12:35:03 +0200

pve-container (1.0-70) unstable; urgency=medium

  * fix #146: add name to backup log

 -- Proxmox Support Team <support@proxmox.com>  Tue, 28 Jun 2016 08:26:23 +0200

pve-container (1.0-69) unstable; urgency=medium

  * migration: add checks from QemuMigrate

 -- Proxmox Support Team <support@proxmox.com>  Tue, 21 Jun 2016 06:38:22 +0200

pve-container (1.0-68) unstable; urgency=medium

  * docs: update mountpoint descriptions

 -- Proxmox Support Team <support@proxmox.com>  Tue, 07 Jun 2016 11:33:18 +0200

pve-container (1.0-67) unstable; urgency=medium

  * restore: use empty config to reserve container ID

  * split up create_rootfs and restore_and_configure

  * ignore ro flag when creating/restoring CT

  * bindmount: catch rw/ro race and add tests

  * add bindmount regression tests

 -- Proxmox Support Team <support@proxmox.com>  Fri, 03 Jun 2016 10:33:41 +0200

pve-container (1.0-66) unstable; urgency=medium

  * Setup: add gentoo support

  * Close #999: gentoo: hostname is in /etc/conf.d/hostname

  * Setup/Debian.pm: use BEGIN/END markers for gateway scripts

  * fix deletion of backup snapshots

  * exclude non-volume mps from backup

  * don't allow automatic restore to dev/bind rootfs

  * warn about unsupported backup configuration

  * add ignore_ro flag to mount_all

  * automatically restore mountpoints from backup

  * deal with a check_mount_path race condition

 -- Proxmox Support Team <support@proxmox.com>  Wed, 25 May 2016 10:18:25 +0200

pve-container (1.0-65) unstable; urgency=medium

  * allow VLAN 1 tag in containers

  * remove backup property from rootfs

  * new helper mountpoint_backup_enabled()

 -- Proxmox Support Team <support@proxmox.com>  Wed, 18 May 2016 11:30:16 +0200

pve-container (1.0-64) unstable; urgency=medium

  * setup: add ct_is_executable wrapper

  * setup: check if securetty exists

  * improve error message on container without rootfs

 -- Proxmox Support Team <support@proxmox.com>  Sat, 14 May 2016 09:06:11 +0200

pve-container (1.0-63) unstable; urgency=medium

  * cleanup gateway hooks in debian network setup

  * fix uninitialized value warning

  * Alpine: generate correct inittab

  * Alpine: fixup securetty

  * fix #971: don't activate shared storage in offline migration

 -- Proxmox Support Team <support@proxmox.com>  Tue, 03 May 2016 07:19:19 +0200

pve-container (1.0-62) unstable; urgency=medium

  * centos: fixup ipv6 out-of-subnet route

  * debian: always include the 'dev' portion in explicit routes

  * setup: deal with link-local gateways

 -- Proxmox Support Team <support@proxmox.com>  Tue, 26 Apr 2016 16:00:06 +0200

pve-container (1.0-61) unstable; urgency=medium

  * add support for ubuntu xenial

  * push/pull permissions: use octal by default

  * fix #942: restore ACL and other rootfs options from backup

  * Debian: correctly setup getty service on systemd based containers

  * honor acl setting with zfs

 -- Proxmox Support Team <support@proxmox.com>  Wed, 20 Apr 2016 11:25:34 +0200

pve-container (1.0-60) unstable; urgency=medium

  * vm_status: return more verbose HA state

 -- Proxmox Support Team <support@proxmox.com>  Tue, 19 Apr 2016 09:04:43 +0200

pve-container (1.0-59) unstable; urgency=medium

  * setup: ability to ignore files

  * Fix #929: delete veths in the post-stop hook

 -- Proxmox Support Team <support@proxmox.com>  Wed, 13 Apr 2016 10:32:03 +0200

pve-container (1.0-58) unstable; urgency=medium

  * Build-Depend on pve-doc-generator

  * generate manpages with pve-doc-generator

  * debian: support containers upgraded to use systemd

 -- Proxmox Support Team <support@proxmox.com>  Wed, 06 Apr 2016 12:36:29 +0200

pve-container (1.0-57) unstable; urgency=medium

  * Add authorized ssh key setup to post_create_hook

  * Add missing '\n' to content in ct_modify_file

  * Add 'perms' option to ct_modify_file

 -- Proxmox Support Team <support@proxmox.com>  Tue, 05 Apr 2016 15:29:22 +0200

pve-container (1.0-56) unstable; urgency=medium

  * use consistent prefix for worker names

 -- Proxmox Support Team <support@proxmox.com>  Mon, 04 Apr 2016 16:39:28 +0200

pve-container (1.0-55) unstable; urgency=medium

  * add read_password sub for 'pct create'

  * use asciicode compatible markup

  * enable quotas for passed through /dev devices

  * Fix #925: activate volume before trying to resize

 -- Proxmox Support Team <support@proxmox.com>  Fri, 01 Apr 2016 07:20:36 +0200

pve-container (1.0-54) unstable; urgency=medium

  * Fix #918: add /dev/mapper symlinks for dm-* devices

  * autodev: create missing paths

 -- Proxmox Support Team <support@proxmox.com>  Fri, 18 Mar 2016 16:35:01 +0100

pve-container (1.0-53) unstable; urgency=medium

  * Add force parameter for migration with bind/dev mp

 -- Proxmox Support Team <support@proxmox.com>  Wed, 16 Mar 2016 16:51:40 +0100

pve-container (1.0-52) unstable; urgency=medium

  * Prevent race conditions in snapshot mode backup

  * Use set_lock and remove_lock

  * require -experimental for pct clone and template

 -- Proxmox Support Team <support@proxmox.com>  Mon, 14 Mar 2016 09:00:04 +0100

pve-container (1.0-51) unstable; urgency=medium

  * fix #912: centos/redhat confusion

  * implement cpulimit hotplugging

 -- Proxmox Support Team <support@proxmox.com>  Wed, 09 Mar 2016 17:52:33 +0100

pve-container (1.0-50) unstable; urgency=medium

  * follow the change in PVE::AbstractConfig

  * implement rate limiting

 -- Proxmox Support Team <support@proxmox.com>  Tue, 08 Mar 2016 11:37:09 +0100

pve-container (1.0-49) unstable; urgency=medium

  * change update_etc_hosts to use ct_modify_file

 -- Proxmox Support Team <support@proxmox.com>  Mon, 07 Mar 2016 09:49:39 +0100

pve-container (1.0-48) unstable; urgency=medium

  * Refactor config-related methods into AbstractConfig

 -- Proxmox Support Team <support@proxmox.com>  Thu, 03 Mar 2016 10:21:45 +0100

pve-container (1.0-47) unstable; urgency=medium

  * Implement pct mount/unmount (for emergency maintenance)

  * Implement pct push/pull

 -- Proxmox Support Team <support@proxmox.com>  Sat, 27 Feb 2016 14:38:14 +0100

pve-container (1.0-46) unstable; urgency=medium

  * setup: move setup_container_getty_service to Base

  * suse: move setup_securetty to template_fixup()

  * Add to unused volumes only if really unused

  * exclude 'parent' from config when restoring

 -- Proxmox Support Team <support@proxmox.com>  Thu, 18 Feb 2016 11:49:15 +0100

pve-container (1.0-45) unstable; urgency=medium

  * add Alpine Linux distribution

 -- Proxmox Support Team <support@proxmox.com>  Tue, 16 Feb 2016 12:15:11 +0100

pve-container (1.0-44) unstable; urgency=medium

  * snapshot: replace global sync with a namespace sync

  * add support for read-only bind mounts

 -- Proxmox Support Team <support@proxmox.com>  Thu, 11 Feb 2016 11:57:11 +0100

pve-container (1.0-43) unstable; urgency=medium

  * Improve error handling in snapshot_create

  * VZDump lock update, drop lock_aquire/lock_release

  * prevent snapshot name 'vzdump' from user

  * improve mountpoint parsing

  * added quota flag to mountpoints (disk quota support)

 -- Proxmox Support Team <support@proxmox.com>  Thu, 11 Feb 2016 06:58:26 +0100

pve-container (1.0-42) unstable; urgency=medium

  * fix growing of a running container's memory limit

  * opensuse 13.2 support

  * added $skiplock parameter for pct start/stop

  * Fix #791: warn when resize2fs fails

  * Fix #881: uninitialized value on valid lxc.cgroup keys

  * Remove mknod call from pre-start hook

  * Only add actual volumes to volid_list

 -- Proxmox Support Team <support@proxmox.com>  Mon, 08 Feb 2016 12:17:27 +0100

pve-container (1.0-41) unstable; urgency=medium

  * added 'acl' and 'ro' mountpoint options

  * fix PVE::HA use clauses

  * create firewall dir on CT restore

  * Closes #877: Skip mps with backup=0 for snapshot backups

 -- Proxmox Support Team <support@proxmox.com>  Wed, 27 Jan 2016 16:43:27 +0100

pve-container (1.0-40) unstable; urgency=medium

  * Add dependency to 'file' package

  * Implement linked clones

  * Rework snapshot config removal logic

  * Don't hold flock for whole backup operation

 -- Proxmox Support Team <support@proxmox.com>  Sat, 23 Jan 2016 08:56:34 +0100

pve-container (1.0-39) unstable; urgency=medium

  * add support for network trunks

 -- Proxmox Support Team <support@proxmox.com>  Mon, 18 Jan 2016 17:01:38 +0100

pve-container (1.0-38) unstable; urgency=medium

  * Set backup lock during stop and suspend backups

  * Check lock for pct start, stop, suspend, shutdown

  * fix mount_all, improve bind mount handling

  * Add mp to required in pct set mount-point

  * snapshot_create: unfreeze after snapshot creation

  * allow to create containers on lvmthin storage

 -- Proxmox Support Team <support@proxmox.com>  Fri, 15 Jan 2016 17:13:31 +0100

pve-container (1.0-37) unstable; urgency=medium

  * check for quorum when starting a container

  * vm_stop: make sure the container is stopped using lxc-wait

 -- Proxmox Support Team <support@proxmox.com>  Sun, 10 Jan 2016 15:14:22 +0100

pve-container (1.0-36) unstable; urgency=medium

  * vzdump stop mode: wait until container is stopped

 -- Proxmox Support Team <support@proxmox.com>  Tue, 22 Dec 2015 15:49:20 +0100

pve-container (1.0-35) unstable; urgency=medium

  * Setup: order fqdn before hostname in /etc/hosts

 -- Proxmox Support Team <support@proxmox.com>  Fri, 18 Dec 2015 09:09:48 +0100

pve-container (1.0-34) unstable; urgency=medium

  * Revert "set memory.kmem.limit_in_bytes"

 -- Proxmox Support Team <support@proxmox.com>  Thu, 17 Dec 2015 12:28:11 +0100

pve-container (1.0-33) unstable; urgency=medium

  * fix bug #840: vzdump - fix compression command pipe

 -- Proxmox Support Team <support@proxmox.com>  Mon, 14 Dec 2015 08:48:16 +0100

pve-container (1.0-32) unstable; urgency=medium

  * Revert "Mounting of zfspool snapshots are not necessary."

 -- Proxmox Support Team <support@proxmox.com>  Wed, 09 Dec 2015 08:10:27 +0100

pve-container (1.0-31) unstable; urgency=medium

  * Revert "use the unmount-namespace stop hook"

 -- Proxmox Support Team <support@proxmox.com>  Fri, 04 Dec 2015 16:33:09 +0100

pve-container (1.0-30) unstable; urgency=medium

  * OpenSUSE 13.1 support added

  * create: don't skip arch detection on unpack errors

 -- Proxmox Support Team <support@proxmox.com>  Wed, 02 Dec 2015 11:03:47 +0100

pve-container (1.0-29) unstable; urgency=medium

  * add 'fedora' to ostype schema enum

 -- Proxmox Support Team <support@proxmox.com>  Tue, 01 Dec 2015 11:24:26 +0100

pve-container (1.0-28) unstable; urgency=medium

  * renamed lxc.start.unshare to lxc.monitor.unshare

 -- Proxmox Support Team <support@proxmox.com>  Tue, 01 Dec 2015 09:56:33 +0100

pve-container (1.0-27) unstable; urgency=medium

  * fix bug #827: Setup: don't replace fqdn with searchdomain in /etc/hosts

  * add support for Fedora 22
  
  * add/restore firewall config with vzdump

  * warn when trying to delete non-existent options

  * create_disks: don't drop extra parameters

  * vzdump: exclude lost+found with unprivilged containers

  * don't restore mountpoint settings

  * vzdump: use --anchored on tar

  * honor backup=yes/no for bind and device mountpoints

  * Redhat: handle /etc/sysconfig/network better

  * Redhat: fix ipv4 dhcp only setup

 -- Proxmox Support Team <support@proxmox.com>  Thu, 26 Nov 2015 09:59:30 +0100

pve-container (1.0-26) unstable; urgency=medium

  * Mounting of zfspool snapshots are not necessary

  * use the unmount-namespace stop hook

  * vzdump: warn about lack of xattr/acl support on nfs

  * Use new lxc.start.unshare setting

  * set memory.kmem.limit_in_bytes

 -- Proxmox Support Team <support@proxmox.com>  Thu, 19 Nov 2015 12:43:02 +0100

pve-container (1.0-25) unstable; urgency=medium

  * support unpriviledged containers

  * improve OS type detection

  * remove --totals from COMMON_TAR_FLAGS

  * vzdump: userns support

 -- Proxmox Support Team <support@proxmox.com>  Sat, 14 Nov 2015 10:29:14 +0100

pve-container (1.0-24) unstable; urgency=medium

  * setup: fix ssh-key perms lost with the rewrite

  * create/restore: add --warning=no-xattr-write to tar

 -- Proxmox Support Team <support@proxmox.com>  Fri, 06 Nov 2015 16:19:47 +0100

pve-container (1.0-23) unstable; urgency=medium

  * improve setup error message

  * create: safer rewrite_ssh_host_keys

 -- Proxmox Support Team <support@proxmox.com>  Fri, 06 Nov 2015 11:44:20 +0100

pve-container (1.0-22) unstable; urgency=medium

  * preserve posix capabilities

 -- Proxmox Support Team <support@proxmox.com>  Fri, 06 Nov 2015 10:56:32 +0100

pve-container (1.0-21) unstable; urgency=medium

  * allow debian stretch/sid containers

  * destroy: check if container is still running

  * LXC::Setup: Load required host files in new()

 -- Proxmox Support Team <support@proxmox.com>  Wed, 04 Nov 2015 11:23:00 +0100

pve-container (1.0-20) unstable; urgency=medium

  * fix bug #799: resize running CT with no loopdev.

  * Setup: fix bad /dev bindmount

 -- Proxmox Support Team <support@proxmox.com>  Mon, 02 Nov 2015 11:16:25 +0100

pve-container (1.0-19) unstable; urgency=medium

  * support Ubuntu 15.10

 -- Proxmox Support Team <support@proxmox.com>  Sat, 31 Oct 2015 18:39:39 +0100

pve-container (1.0-18) unstable; urgency=medium

  * depend on xz-utils

 -- Proxmox Support Team <support@proxmox.com>  Fri, 30 Oct 2015 06:48:20 +0100

pve-container (1.0-17) unstable; urgency=medium

  * fix bug #770: CPU usage stats for containers
  
  * added symlink testcase

 -- Proxmox Support Team <support@proxmox.com>  Thu, 29 Oct 2015 13:09:29 +0100

pve-container (1.0-16) unstable; urgency=medium

  * fix bug #770: implement Network stats for containers

  * LXC::Setup: chroot into the container (thanks to RACK911Labs.com for
    the hint)

  * LXC::get_primary_ips: ipv6 can be 'auto'

 -- Proxmox Support Team <support@proxmox.com>  Thu, 29 Oct 2015 11:43:30 +0100

pve-container (1.0-15) unstable; urgency=medium

  * Start a worker in lxc resize

  * move resize to have it available in the pveshell and at the rest api

  * allow to mount iso images

 -- Proxmox Support Team <support@proxmox.com>  Wed, 28 Oct 2015 11:27:46 +0100

pve-container (1.0-14) unstable; urgency=medium

  * redhat: fix unused values

 -- Proxmox Support Team <support@proxmox.com>  Thu, 22 Oct 2015 12:10:56 +0200

pve-container (1.0-13) unstable; urgency=medium

  * restore: make sure only the first pct.conf is extracted

  * redhat: don't use aliases for dual stack networking

  * redhat: use the fully qualified hostname

 -- Proxmox Support Team <support@proxmox.com>  Wed, 21 Oct 2015 08:31:24 +0200

pve-container (1.0-12) unstable; urgency=medium

  * allow /32 CIDRs and remove duplicated mask array

  * network setup: deal with gateways outside the subnet

  * redhat: use the fully qualified hostname

 -- Proxmox Support Team <support@proxmox.com>  Mon, 19 Oct 2015 08:52:02 +0200

pve-container (1.0-11) unstable; urgency=medium

  * setup/debian: avoid writing multiple auto lines

  * setup/debian: avoid extra newlines

  * allow /32 CIDRs and remove duplicated mask array

 -- Proxmox Support Team <support@proxmox.com>  Fri, 16 Oct 2015 09:49:28 +0200

pve-container (1.0-10) unstable; urgency=medium

  * improve regex to match redhat/centos OS version

 -- Proxmox Support Team <support@proxmox.com>  Fri, 16 Oct 2015 08:27:06 +0200

pve-container (1.0-9) unstable; urgency=medium

  * use new PVE::JSONSchema::parse_siz

  * Add new pct fsck command to check the mountpoints of a container

  * update inittab instead of replacing it

 -- Proxmox Support Team <support@proxmox.com>  Thu, 15 Oct 2015 10:25:56 +0200

pve-container (1.0-8) unstable; urgency=medium

  * make bridge parameter option - required for hotplug code

  * fix test if storage allows containers

  * fix bug #752: correct size of mount point after resize

  * fix bug #750: deactivate volumes to be sure there are no volumes
    are active on the source node

 -- Proxmox Support Team <support@proxmox.com>  Sat, 10 Oct 2015 17:24:31 +0200

pve-container (1.0-7) unstable; urgency=medium

  * Create /fastboot to skip run fsck

 -- Proxmox Support Team <support@proxmox.com>  Thu, 08 Oct 2015 11:47:47 +0200

pve-container (1.0-6) unstable; urgency=medium

  * cleanup: replace disk-size calculation in pct resize

 -- Proxmox Support Team <support@proxmox.com>  Tue, 06 Oct 2015 09:37:44 +0200

pve-container (1.0-5) unstable; urgency=medium

  * lxc hooks: use run_cli_handler(), remove stale docs

 -- Proxmox Support Team <support@proxmox.com>  Fri, 02 Oct 2015 13:47:30 +0200

pve-container (1.0-4) unstable; urgency=medium

  * remove 'noload' option from zfspool mounts

 -- Proxmox Support Team <support@proxmox.com>  Thu, 01 Oct 2015 16:28:04 +0200

pve-container (1.0-3) unstable; urgency=medium

  * fix hotplug error in update_pct_config

  * added lxc.hook.stop to valid_lxc_conf_keys

  * add mountpoint deletion support and unused volumes

  * set minimum mtu to 64

 -- Proxmox Support Team <support@proxmox.com>  Thu, 01 Oct 2015 11:42:34 +0200

pve-container (1.0-2) unstable; urgency=medium

  * set TERM=linux for containers

 -- Proxmox Support Team <support@proxmox.com>  Wed, 30 Sep 2015 09:27:01 +0200

pve-container (1.0-1) unstable; urgency=medium

  * vzdump: mount snapshots with the noload option

  * vzdump:lxc: sync and skip journal in snapshot mode

 -- Proxmox Support Team <support@proxmox.com>  Fri, 25 Sep 2015 17:55:13 +0200

pve-container (0.9-23) unstable; urgency=medium

  * Use format hashes in json schemas

  * When destroying a container, remove bind mounts and block devices
    from the list of volumes to delete.

  * improve CT protection mode

  * vzdump: tar: disable warnings about ignored files

 -- Proxmox Support Team <support@proxmox.com>  Wed, 23 Sep 2015 10:11:31 +0200

pve-container (0.9-22) unstable; urgency=medium

  * allow to parse configuration values with spaces

  * specify data format for hostname, searchdomain and nameserver

  * add check for newlines before writing configuration

  * vzdump fixes

  * mountpoint_mount: disallow symlinks in bind mounts

  * lxc API: use new disk option names in permission check
  
 -- Proxmox Support Team <support@proxmox.com>  Mon, 21 Sep 2015 12:14:31 +0200

pve-container (0.9-21) unstable; urgency=medium

  * vzdump: support mountpoints

  * change tar/rsync_vm to use the new exclude pattern method

 -- Proxmox Support Team <support@proxmox.com>  Wed, 16 Sep 2015 11:38:24 +0200

pve-container (0.9-20) unstable; urgency=medium

  * fix bug #712: fix stop mode backups when container is running

  * add support for LVM

 -- Proxmox Support Team <support@proxmox.com>  Mon, 14 Sep 2015 09:29:57 +0200

pve-container (0.9-19) unstable; urgency=medium

  * allow older debian versions (>= 4 (etch))

  * fix subvolume mounts (do not use loop device)

 -- Proxmox Support Team <support@proxmox.com>  Fri, 11 Sep 2015 09:19:03 +0200

pve-container (0.9-18) unstable; urgency=medium

  * fix bug #710: use correct size for OpenVZ restore

  * format_disk: call activate_volume()

 -- Proxmox Support Team <support@proxmox.com>  Thu, 10 Sep 2015 10:13:29 +0200

pve-container (0.9-17) unstable; urgency=medium

  * mount_all: make sure rootfs exists (fix openvz restore bug)

  * destroy: avoid warning about undefined 'protection' value

 -- Proxmox Support Team <support@proxmox.com>  Thu, 10 Sep 2015 07:04:24 +0200

pve-container (0.9-16) unstable; urgency=medium

  * fix bug #707: Don't die in vm_shutdown when we have no errors

  * add CT protection mode
  
 -- Proxmox Support Team <support@proxmox.com>  Wed, 09 Sep 2015 17:23:04 +0200

pve-container (0.9-15) unstable; urgency=medium

  * add bash completion support

  * support resizing of owned container disks

  * get rid of most of the loop-devices code

  * fix unlock handling after migration

  * add command to unlock a Container if it is locked

  * add support to add mountpoints with pct set

  * added pct exec command

  * add missing archlinux ostype confdesc enum entry

  * destroy owned mountpoints on pct destroy

  * use multiple mount protection (mmp)

  * many bug fixes
      
 -- Proxmox Support Team <support@proxmox.com>  Tue, 08 Sep 2015 07:28:41 +0200

pve-container (0.9-14) unstable; urgency=medium

  * vm_create : add support for mountpoints
  
  * run spiceterm and return spiceproxy config only if CT is running

  * vzdump: correctly implement snapshot backup

  * vzdump: use correct pid to access container root (fix suspend mode
  backup)

  * fix bug #691: fix vzdump stop mode backup on zfs

 -- Proxmox Support Team <support@proxmox.com>  Fri, 28 Aug 2015 11:47:32 +0200

pve-container (0.9-13) unstable; urgency=medium

  * detect ostype when restoring OpenVZ containers

 -- Proxmox Support Team <support@proxmox.com>  Tue, 25 Aug 2015 12:55:20 +0200

pve-container (0.9-12) unstable; urgency=medium

  * code cleanups

  * implement pct listsnapshot cli command

 -- Proxmox Support Team <support@proxmox.com>  Mon, 24 Aug 2015 06:32:05 +0200

pve-container (0.9-11) unstable; urgency=medium

  * add mpX mountpoint configuration (experimental)
  
  * remove <vmid>.fw file after lxc vm destroy

  * cleanup directory structure

  * add file access methods to LXCSetup::Base

  * mountpoint: add support for host /dev/xxx block device passthrough

  * Added PVE::LXCSetup::Base::setup_securetty

  * archlinux template support

  * implement new cmode option

  * implement template creation

  * add rbd storage type support

  * do not use hardcoded disk image names

 -- Proxmox Support Team <support@proxmox.com>  Wed, 19 Aug 2015 15:51:13 +0200

pve-container (0.9-10) unstable; urgency=medium

  * add support for RHEL/CentOS
  
  * allow to set empty lxc.xxx values
  
  * added pve-update-lxc-config postinstall hook

 -- Proxmox Support Team <support@proxmox.com>  Tue, 11 Aug 2015 10:23:33 +0200

pve-container (0.9-9) unstable; urgency=medium

  * Fix: If a Ct are created and a pool are given add the Ct to pool

  * don't set proxy_arp and forwarding on lxc veths

  * activate/deactivates volumes on container start/stop

  * allow to use drbd storage for containers

  * add manual page for container configuration format ("man pct.conf")

 -- Proxmox Support Team <support@proxmox.com>  Fri, 07 Aug 2015 12:11:22 +0200

pve-container (0.9-8) unstable; urgency=medium

  * use our own configuration format for containers

 -- Proxmox Support Team <support@proxmox.com>  Thu, 06 Aug 2015 11:28:27 +0200

pve-container (0.9-7) unstable; urgency=medium

  * fixes for container restore

 -- Proxmox Support Team <support@proxmox.com>  Fri, 31 Jul 2015 12:20:13 +0200

pve-container (0.9-6) unstable; urgency=medium

  * fix memory and swap size calculations

  * ipv6 slaac/autoconf support

  * fix ipv4 replacement of running containers

  * allow to restore backups of openvz containers

 -- Proxmox Support Team <support@proxmox.com>  Fri, 31 Jul 2015 11:09:44 +0200

pve-container (0.9-5) unstable; urgency=medium

  * correctly detect container architecture

 -- Proxmox Support Team <support@proxmox.com>  Mon, 27 Jul 2015 09:38:45 +0200

pve-container (0.9-4) unstable; urgency=medium

  * allow configuring lxc.seccomp

  * network setup: allow dhcp, manual and unmanaged network

  * implement snapshot API

  * implement snapshots for zfs
  
 -- Proxmox Support Team <support@proxmox.com>  Fri, 24 Jul 2015 13:12:16 +0200

pve-container (0.9-3) unstable; urgency=medium

  * fix tty setup for debian6

 -- Proxmox Support Team <support@proxmox.com>  Fri, 03 Jul 2015 06:41:08 +0200

pve-container (0.9-2) unstable; urgency=medium

  * correctly set password change time

 -- Proxmox Support Team <support@proxmox.com>  Wed, 01 Jul 2015 11:03:37 +0200

pve-container (0.9-1) unstable; urgency=medium

  * correctly untaint crontab filenames

  * create new ssh host keys at startup

  * add net hotplug and hotplug ip configuration

  * add support for Ubuntu 15.04

 -- Proxmox Support Team <support@proxmox.com>  Mon, 29 Jun 2015 12:38:46 +0200

pve-container (0.8-1) unstable; urgency=medium

  * only use lxc-pve-mount-hook for containers on /etc/pve/

 -- Proxmox Support Team <support@proxmox.com>  Wed, 24 Jun 2015 06:41:37 +0200

pve-container (0.7-2) unstable; urgency=medium

  * use nowait trigger for pve-api-updates

 -- Proxmox Support Team <support@proxmox.com>  Mon, 01 Jun 2015 12:30:08 +0200

pve-container (0.7-1) unstable; urgency=medium

  * randomize crontab entries

  * install global lxc config

 -- Proxmox Support Team <support@proxmox.com>  Thu, 07 May 2015 09:09:15 +0200

pve-container (0.6-2) unstable; urgency=medium

  * depend on lxc-pve

 -- Proxmox Support Team <support@proxmox.com>  Wed, 06 May 2015 10:37:18 +0200

pve-container (0.6-1) unstable; urgency=medium

  * add support for centos6

 -- Proxmox Support Team <support@proxmox.com>  Wed, 06 May 2015 10:20:46 +0200

pve-container (0.5-1) unstable; urgency=medium

  * implement restore command

  * implement disk size parameter (loop mounts)

 -- Proxmox Support Team <support@proxmox.com>  Thu, 30 Apr 2015 18:46:23 +0200

pve-container (0.4-1) unstable; urgency=medium

  * allow to setup root password

  * implement dns setup for containers

  * implement startup and onboot option

  * implement cpuunits

  * add firewall and vlan tag network options

 -- Proxmox Support Team <support@proxmox.com>  Thu, 23 Apr 2015 10:58:45 +0200

pve-container (0.3-1) unstable; urgency=medium

  * implement lxcnetaddbr to bring up network

  * implement swap and cpulimit

  * add regression tests

  * add mount hook to setup container config

  * add helper classes to setup container configuration

 -- Proxmox Support Team <support@proxmox.com>  Wed, 22 Apr 2015 07:50:02 +0200

pve-container (0.2-1) unstable; urgency=medium

  * improved CLI

 -- Proxmox Support Team <support@proxmox.com>  Sat, 18 Apr 2015 10:38:52 +0200

pve-container (0.1-1) unstable; urgency=medium

  * first try

 -- Proxmox Support Team <support@proxmox.com>  Thu, 16 Apr 2015 06:50:08 +0200
<|MERGE_RESOLUTION|>--- conflicted
+++ resolved
@@ -1,16 +1,3 @@
-<<<<<<< HEAD
-pve-container (5.0.9+loong64) bookworm; urgency=medium
-
-  * Add loongarch64 architecture check.
-
- -- Jiangcuo <jiangcuo@bingsin.com>  Thu, 28 Dec 2023 20:02:18 +0800
-
-pve-container (5.0.8+loong64) bookworm; urgency=medium
-
-  * Add loongarch64 support
-
- -- Jiangcuo <jiangcuo@bingsin.com>  Sun, 24 Dec 2023 04:52:27 +0000
-=======
 pve-container (5.1.11) bookworm; urgency=medium
 
   * remote migration: enable schema validation
@@ -71,7 +58,18 @@
   * pct: add keep-env option to the 'enter' and 'exec' command
 
  -- Proxmox Support Team <support@proxmox.com>  Fri, 15 Mar 2024 10:24:22 +0100
->>>>>>> f6958d8f
+
+pve-container (5.0.9+loong64) bookworm; urgency=medium
+
+  * Add loongarch64 architecture check.
+
+ -- Jiangcuo <jiangcuo@bingsin.com>  Thu, 28 Dec 2023 20:02:18 +0800
+
+pve-container (5.0.8+loong64) bookworm; urgency=medium
+
+  * Add loongarch64 support
+
+ -- Jiangcuo <jiangcuo@bingsin.com>  Sun, 24 Dec 2023 04:52:27 +0000
 
 pve-container (5.0.8) bookworm; urgency=medium
 
